--- conflicted
+++ resolved
@@ -49,18 +49,13 @@
 		log.Fatal(fmt.Sprintf("error creating aws session: %v", err))
 	}
 
-<<<<<<< HEAD
-	svc := ecr.New(sess)
+	svc := getECRClient(sess, assumeRole)
 	username, password, defaultRegistry, err := getAuthInfo(svc)
 
 	if registry == "" {
 		registry = defaultRegistry
 	}
 
-=======
-	svc := getECRClient(sess, assumeRole)
-	username, password, registry, err := getAuthInfo(svc)
->>>>>>> 5be3f2c2
 	if err != nil {
 		log.Fatal(fmt.Sprintf("error getting ECR auth: %v", err))
 	}
