--- conflicted
+++ resolved
@@ -1,29 +1,25 @@
 # drone-git
 
-Drone plugin to build and publish Docker images to a container registry. For the usage information and a listing of the available options please take a look at [the docs](DOCS.md).
+Drone plugin can be used to build and publish Docker images to a container registry. For the usage information and a listing of the available options please take a look at [the docs](DOCS.md).
 
-<<<<<<< HEAD
-Drone plugin to build and publish images to a Docker registry. For the usage information and a listing of the available options please take a look at [the docs](DOCS.md).
-=======
 ## Build
 
 Build the binary with the following commands:
 
 ```
 export GO15VENDOREXPERIMENT=1
-go build
-go test
+export GOOS=linux
+export GOARCH=amd64
+export CGO_ENABLED=0
+
+go build -a -tags netgo
 ```
->>>>>>> 63d8305b
 
 ## Docker
 
 Build the docker image with the following commands:
 
 ```
-export GO15VENDOREXPERIMENT=1
-GOOS=linux GOARCH=amd64 CGO_ENABLED=0 go build -a -tags netgo
-
 docker build --rm=true -t plugins/docker .
 ```
 
